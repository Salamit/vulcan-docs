---
title: Packages
---

Vulcan uses a package-based architecture, meaning that the entirety of its codebase resides in packages.

## Package Types

Vulcan makes use of many different packages types, so it might be a good idea to get them straight before we move on.

### NPM Packages

These are listed in your `package.json` file, and they are generic Node JavaScript packages that don't contain any Vulcan-specific code. 

Example: `react`

### Meteor Core Packages

In addition to NPM, Meteor also features its own package management system used in parallel. Meteor Core Packages are the packages that make up the Meteor framework itself. 

Example: `meteor-base`

### Meteor Remote Packages

Meteor can also load packages from its package server. Remote packages must always follow the `username:package` naming convention.

Example: `aldeed:collection2-core`

### Meteor Local Packages

Finally, Meteor can also load packages from the local file system. These packages can be named whatever you want, and don't need to follow the `username:package` convention. 

Example: `example-movies`, `vulcan:forms`

Note that if both a local and remote Meteor package use the same name, Meteor will use the local copy.

## Vulcan Packages

Different Vulcan packages can play different roles. So here's a quick overview of the different Vulcan package categories you'll come across. 

### Core Packages

The `vulcan:core` package contains the heart of Vulcan, and itself depends on a set of core packages:

```
vulcan:lib
vulcan:routing
vulcan:users
```

Note that since `vulcan:core` already includes these dependencies, you only need to make your own package depend on `vulcan:core`. 

### Features Packages

These optional packages provide additional features for your Vulcan app.

```
vulcan:accounts
vulcan:forms
vulcan:email
vulcan:events
```

### Forum Packages

Because Vulcan started its life as Telescope, a Hacker News-like forum app, it still includes quite a few packages that are made specifically to help you build a forum-type community app (enabled through [the `example-forum` package](example-forum.html)). 

```
vulcan:posts
vulcan:comments
vulcan:newsletter
vulcan:notifications
vulcan:getting-started
vulcan:categories
vulcan:voting
vulcan:embedly
vulcan:api
vulcan:rss
vulcan:subscribe
```

As an example, the `vulcan:newsletter` package can be used to send an email newsletter of your most recent posts and comments. 

In addition, the following three packages contain the components, styles, and templates that make up the basic forum example:

```
vulcan:base-components
vulcan:base-styles
vulcan:email-templates
```

Note that the majority of the forum packages specifically require the `vulcan:posts` package. For example, the `vulcan:newsletter` can currently only build a newsletter based on the `Posts` collection. That being said, the goal is to eventually transform them into generic features package whenever possible, so that they can work with any Vulcan collection. 

### Language Packages

These contain the language strings used throughout Vulcan (for the app core, features packages, and forum packages). You need **at least one of them** enabled. 

```
vulcan:i18n-en-us
```

### Accounts Package

Accounts package contain the back-end authentication logic used by Meteor's account system. You need **at least one of them** enabled.

```
accounts-password@1.3.4
# accounts-twitter
# accounts-facebook
```

### Custom Packages

Any other package that contains your own logic. 

Out of the box, four example custom packages are provided:

- `example-movies` contains a bare-bones forms and data loading example. 
- `example-instagram` goes a little bit further with a simple Instagram clone.
- `example-forum` includes the original Telescope forum app.
- `example-customization` shows how to customize and extend the forum example packages without having to modify their code directly. 

```
example-movies
# example-movies-full
# example-forum
# example-customization
```

<<<<<<< HEAD
## Controlling Dependencies

Generally speaking, there are two ways a package can be added to your codebase. It can be a top-level dependency, or one of your packages can itself depend on it. 

For example, the `example-movies` package depends on `vulcan:core`, so adding `example-movies` will automatically add `vulcan:core` as well. This is why `vulcan:core` is not listed in your `.meteor/packages` file. 

But although `example-movies` can use the English text strings stored in `vulcan:i18n-en-us`, it doesn't *depend* on it. This means you can (for example) swap out `vulcan:i18n-en-us` for `vulcan:i18n-fr-fr` in `.meteor/packages` to get French strings. 

A complete list of all Meteor packages currently loaded is stored in the `.meteor/versions` file. 
=======
Note that custom packages may be added even if they are not located within the Vulcan root directory, by setting the `METEOR_PACKAGE_DIRS` environment variable. For example, the following will allow you to add any package located in the `packages` subdirectory of your home directory:

```
cat >> $HOME/.profile
export METEOR_PACKAGE_DIRS=$HOME/packages
```
>>>>>>> a70b56b9
<|MERGE_RESOLUTION|>--- conflicted
+++ resolved
@@ -127,7 +127,6 @@
 # example-customization
 ```
 
-<<<<<<< HEAD
 ## Controlling Dependencies
 
 Generally speaking, there are two ways a package can be added to your codebase. It can be a top-level dependency, or one of your packages can itself depend on it. 
@@ -137,11 +136,10 @@
 But although `example-movies` can use the English text strings stored in `vulcan:i18n-en-us`, it doesn't *depend* on it. This means you can (for example) swap out `vulcan:i18n-en-us` for `vulcan:i18n-fr-fr` in `.meteor/packages` to get French strings. 
 
 A complete list of all Meteor packages currently loaded is stored in the `.meteor/versions` file. 
-=======
-Note that custom packages may be added even if they are not located within the Vulcan root directory, by setting the `METEOR_PACKAGE_DIRS` environment variable. For example, the following will allow you to add any package located in the `packages` subdirectory of your home directory:
+
+Note that Meteor packages may be added even if they are not located within the Vulcan root directory, by setting the `METEOR_PACKAGE_DIRS` environment variable. For example, the following commands will allow you to modify your `.profile` file to add any package located in the `packages` subdirectory of your home directory:
 
 ```
 cat >> $HOME/.profile
 export METEOR_PACKAGE_DIRS=$HOME/packages
-```
->>>>>>> a70b56b9
+```